--- conflicted
+++ resolved
@@ -130,12 +130,11 @@
     """Extract gene count from GUNC output file."""
     with open(gunc_file, 'r') as f:
         next(f)
-        return f.readline().split('\t')[1]
+        return f.readline().split('\t')[2]
 
 
 def main():
     args = parse_args(sys.argv[1:])
-<<<<<<< HEAD
     if args.cmd == 'download_db':
         gunc_database.get_db(args.path)
 
@@ -162,10 +161,10 @@
                                args.temp_dir,
                                args.db_file,
                                diamond_outfile)
-        gene_count = external_tools.get_record_count_in_fasta(diamond_inputfile)
+        genes_called = external_tools.get_record_count_in_fasta(diamond_inputfile)
 
         print('[INFO] Calculating scores for each tax-level:')
-        df = chim_score(diamond_outfile, gene_count, args.sensitive)
+        df = chim_score(diamond_outfile, genes_called, args.sensitive)
         df.to_csv(f'{diamond_outfile}.chimerism_scores', index=False, sep='\t')
 
     if args.cmd == 'plot':
@@ -175,41 +174,16 @@
                 sys.exit('[ERROR] GUNC file not found!')
         else:
             gunc_file = args.gunc_file
-        gene_count = get_genecount_from_gunc_output(gunc_file)
+        genes_called = get_genecount_from_gunc_output(gunc_file)
         genome_name = os.path.basename(args.diamond_file).replace('.diamond.out', '')
         viz_html = vis.create_viz_from_diamond_file(args.diamond_file,
-                                                    gene_count,
+                                                    genes_called,
                                                     args.tax_levels,
                                                     args.contig_display_num,
                                                     args.remove_minor_clade_level)
         viz_html_path = os.path.join(args.out_dir, f'{genome_name}.viz.html')
         with open(viz_html_path, 'w') as f:
             f.write(viz_html)
-=======
-
-    if args.input_file:
-        input_basename = os.path.basename(args.input_file)
-        prodigal_outfile = os.path.join(args.out_dir,
-                                        f'{input_basename}.genecalls.faa')
-        external_tools.prodigal(args.input_file, prodigal_outfile)
-        diamond_inputfile = prodigal_outfile
-    else:
-        input_basename = os.path.basename(args.gene_calls)
-        diamond_inputfile = args.gene_calls
-
-    diamond_outfile = os.path.join(args.out_dir,
-                                   f'{input_basename}.diamond.out')
-    external_tools.diamond(diamond_inputfile,
-                           args.threads,
-                           args.temp_dir,
-                           args.database_file,
-                           diamond_outfile)
-    genes_called = external_tools.get_record_count_in_fasta(diamond_inputfile)
-
-    print('[INFO] Calculating scores for each tax-level:')
-    df = chim_score(diamond_outfile, genes_called, args.sensitive)
-    df.to_csv(f'{diamond_outfile}.chimerism_scores', index=False, sep='\t')
->>>>>>> 0a217814
 
 
 if __name__ == "__main__":
