--- conflicted
+++ resolved
@@ -345,17 +345,10 @@
     mean_hit_identity = calc_mean_hit_identity(column_to_list(tax_data,
                                                               'id'))
     completeness_score = calc_completeness_score(contigs, taxons)
-<<<<<<< HEAD
     portion_genes_retained = len(tax_data) / genes_mapped
-    mean_clade_separation_score = calc_mean_clade_separation_score(contigs,
-                                                                   taxons)
-    genes_retained_index = genes_mapped / genes_called * portion_genes_retained
-=======
-    genes_retained = len(tax_data) / len(base_data)
     mean_clade_separation_score = calc_expected_clade_separation_score(tax_data['contig'],
                                                                    tax_data[tax_level])
     genes_retained_index = total_gene_count / genes_called * genes_retained
->>>>>>> b194a599
     clade_separation_score = calc_clade_separation_score(contamination_portion,
                                                          completeness_score)
     out_of_reference_score = genes_retained_index * mean_hit_identity
